--- conflicted
+++ resolved
@@ -26,11 +26,8 @@
     private var webSocketHandler: TVWebSocketHandler?
     private var commandQueue = [TVRemoteCommand]()
     private let logger = ControlHubLogger(category: "TVCommander")
-<<<<<<< HEAD
     private var connectionTimeoutTimer: Timer?
     private var connectCalledForReconnect: Bool?
-=======
->>>>>>> 0364cfa5
 
     init(tvConfig: TVConnectionConfiguration, webSocketCreator: TVWebSocketCreator) {
         self.tvConfig = tvConfig
@@ -100,25 +97,9 @@
         }
         webSocketHandler = webSocketCreator.createTVWebSocket(url: url, delegate: self)
         webSocketHandler?.connect()
-<<<<<<< HEAD
         logger.info("Connecting to TV with URL: \(url)")
         if isForReconnection == false {
             startConnectionTimeoutTimer()
-=======
-        
-        logger.info("Connecting to TV with URL: \(url)")
-        
-        if !isForReconnection {
-            // Optionally, handle timeout if the connection takes too long
-            DispatchQueue.main.asyncAfter(deadline: .now() + 10) { [weak self] in
-                guard let self = self else { return }
-                if !self.isConnected {
-                    self.disconnectFromTV()
-                    self.handleError(.pairingFailed)
-                    logger.critical("ReConnection to TV timed out")
-                }
-            }
->>>>>>> 0364cfa5
         }
     }
 
@@ -369,7 +350,6 @@
     }
     
     func webSocketError(_ error: TVCommanderError) {
-<<<<<<< HEAD
         switch error {
         case .pairingFailed, .webSocketRejectedFromDevice:
             if connectCalledForReconnect == false, !isConnected {
@@ -378,9 +358,6 @@
         default:
             delegate?.tvCommander(self, didEncounterError: error)
         }
-=======
-        delegate?.tvCommander(self, didEncounterError: error)
->>>>>>> 0364cfa5
         logger.critical("WebSocket error: \(error)")
     }
 }